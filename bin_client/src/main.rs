--- conflicted
+++ resolved
@@ -253,15 +253,11 @@
             }
         });
     }
-<<<<<<< HEAD
-
-=======
->>>>>>> 28206f6d
+    
     // Please fill in the blank
     // - Spawn threads to read/write from/to bin_nakamoto/bin_wallet. (Through their piped stdin and stdout)
     // - You should request for status update from bin_nakamoto periodically (every 500ms at least) to update the App (UI struct) accordingly.
     // - You can also create threads to read from stderr of bin_nakamoto/bin_wallet and add those lines to the UI (app.stderr_log) for easier debugging.
-<<<<<<< HEAD
     let nakamoto_status_stdin_p = Arc::new(Mutex::new(nakamoto_process_stdin));
     let nakamoto_status_reader = Arc::new(Mutex::new(BufReader::new(nakamoto_process_stdout)));
 
@@ -296,52 +292,6 @@
             thread::sleep(Duration::from_millis(500));
         }
     });
-=======
-    
-    //status update from bin_nakamoto
-    // wanted to spawn different threads for each update, however i was thinking that if i use the same stream, there might be a chance for data race? but i lazy create 4 diff streams for all lol
-    // e.g. my blocktree status accidentallyy updated with my network status? not sure if my understanding is right tho
-    let status_reader = BufReader::new(nakamoto_child_stdout);
-    thread::spawn(move || {
-        let tick_rate = Duration::from_millis(500);
-        loop {
-            //chain status update
-            let chain_status_req = serde_json::to_string(&IPCMessageReqNakamoto::RequestChainStatus).unwrap();
-            nakamoto_writer.write_all(chain_status_req.as_bytes());
-            let mut chain_status_reply = String::new();
-            status_reader.read_line(&mut chain_status_reply).expect("nakamoto data failed");
-            let parsed_reply = serde_json::from_str(chain_status_reply.as_str()).unwrap();
-            app_arc.lock().unwrap().blocktree_status = parsed_reply;
-
-            //network status update
-            let network_status_req = serde_json::to_string(&IPCMessageReqNakamoto::RequestNetStatus).unwrap();
-            nakamoto_writer.write_all(network_status_req.as_bytes());
-            let mut network_status_reply = String::new();
-            status_reader.read_line(&mut network_status_reply).expect("nakamoto data failed");
-            let parsed_reply = serde_json::from_str(network_status_reply.as_str()).unwrap();
-            app_arc.lock().unwrap().network_status = parsed_reply;
-
-            //miner status update
-            let miner_status_req = serde_json::to_string(&IPCMessageReqNakamoto::RequestMinerStatus).unwrap();
-            nakamoto_writer.write_all(miner_status_req.as_bytes());
-            let mut miner_status_reply = String::new();
-            status_reader.read_line(&mut miner_status_reply).expect("nakamoto data failed");
-            let parsed_reply = serde_json::from_str(miner_status_reply.as_str()).unwrap();
-            app_arc.lock().unwrap().miner_status = parsed_reply;
-
-            //tx pool status update
-            let txpool_status_req = serde_json::to_string(&IPCMessageReqNakamoto::RequestTxPoolStatus).unwrap();
-            nakamoto_writer.write_all(txpool_status_req.as_bytes());
-            let mut txpool_status_reply = String::new();
-            status_reader.read_line(&mut txpool_status_reply).expect("nakamoto data failed");
-            let parsed_reply = serde_json::from_str(txpool_status_reply.as_str()).unwrap();
-            app_arc.lock().unwrap().txpool_status = parsed_reply;
-        }
-    });
-
-    let bin_wallet_stdin_p = Arc::new(Mutex::new(wallet_child_stdin));
-    let nakamoto_stdin_p = Arc::new(Mutex::new(nakamoto_child_stdin));
->>>>>>> 28206f6d
 
     // UI thread. Modify it to suit your needs. 
     let app_ui_ref = app_arc.clone();
