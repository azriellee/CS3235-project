// This file is part of the project for the module CS3235 by Prateek 
// Copyright 2023 Ruishi Li, Bo Wang, and Prateek Saxena.
// Please do not distribute.

/// This is the client program that covers the following tasks:
/// 1. File I/O. Read the config file and state files for initialization, dump the state files, etc.
/// 2. Read user input (using terminal UI) about transaction creation or quitting.
/// 3. Display the status and logs to the user (using terminal UI).
/// 4. IPC communication with the bin_nakamoto and the bin_wallet processes.

use seccompiler;
use seccompiler::{BpfProgram, BpfMap};

use tui::{backend::CrosstermBackend, Terminal};
use tui_textarea::{Input, Key};

use crossterm::{
    event::{self, DisableMouseCapture, EnableMouseCapture},
    execute,
    terminal::{disable_raw_mode, enable_raw_mode, EnterAlternateScreen, LeaveAlternateScreen},
};

use std::fs::File;
use std::io::{self, Read, Write, BufReader, BufRead, BufWriter};
use std::process::{Command, Stdio};
use std::collections::BTreeMap;
use std::time::SystemTime;

use std::{thread, time::{Duration, Instant}};
use std::sync::{Mutex, Arc};
use serde::{Serialize, Deserialize};
use serde_json;

use std::fs;

mod app;

/// The enum type for the IPC messages (requests) from this client to the bin_nakamoto process.
/// It is the same as the `IPCMessageRequest` enum type in the bin_nakamoto process.
#[derive(Serialize, Deserialize, Debug, Clone)]
enum IPCMessageReqNakamoto {
    Initialize(String, String, String),
    GetAddressBalance(String),
    PublishTx(String, String),
    RequestBlock(String),
    RequestNetStatus,
    RequestChainStatus,
    RequestMinerStatus,
    RequestTxPoolStatus,
    RequestStateSerialization,
    Quit,
}

/// The enum type for the IPC messages (responses) from the bin_nakamoto process to this client.
/// It is the same as the enum type in the bin_nakamoto process.
#[derive(Serialize, Deserialize, Debug, Clone)]
enum IPCMessageRespNakamoto {
    Initialized,
    PublishTxDone,
    AddressBalance(String, i64),
    BlockData(String),
    NetStatus(BTreeMap<String, String>),
    ChainStatus(BTreeMap<String, String>),
    MinerStatus(BTreeMap<String, String>),
    TxPoolStatus(BTreeMap<String, String>),
    StateSerialization(String, String),
    Quitting,
    Notify(String), 
}

/// The enum type for the IPC messages (requests) from this client to the bin_wallet process.
/// It is the same as the enum type in the bin_wallet process.
#[derive(Serialize, Deserialize, Debug, Clone)]
enum IPCMessageReqWallet {
    Initialize(String),
    Quit,
    SignRequest(String),
    VerifyRequest(String, String),
    GetUserInfo,
}

/// The enum type for the IPC messages (responses) from the bin_wallet process to this client.
/// It is the same as the enum type in the bin_wallet process.
#[derive(Serialize, Deserialize, Debug, Clone)]
enum IPCMessageRespWallet {
    Initialized,
    Quitting,
    SignResponse(String, String),
    VerifyResponse(bool, String),
    UserInfo(String, String),
}

/// The enum type representing bot commands for controlling the client automatically.
/// The commands are read from a file or a named pipe and then executed by the client.
#[derive(Serialize, Deserialize, Debug, Clone)]
enum BotCommand {
    /// Send a transaction message from the default user_id of the client to the given receiver_user_id, e.g, Send(`receiver_user_id`, `transaction_message`)
    Send(String, String),
    /// Wait for the given number of milliseconds, e.g., SleepMs(`milliseconds`)
    SleepMs(u64),
}

/// Read a file and return the content as a string.
fn read_string_from_file(filepath: &str) -> String {
    let contents = fs::read_to_string(filepath)
        .expect(&("Cannot read ".to_owned() + filepath));
    contents
}

/// A flag indicating whether to disable the UI thread if you need to check some debugging outputs that is covered by the UI. 
/// Eventually this should be set to false and you shouldn't output debugging information directly to stdout or stderr.
const NO_UI_DEBUG_NODE: bool = false;

fn main() {
    // The usage of bin_client is as follows:
    // bin_client <client_seccomp_path> <nakamoto_config_path> <nakamoto_seccomp_path> <wallet_config_path> <wallet_seccomp_path> [<bot_command_path>]
    // - `client_seccomp_path`: The path to the seccomp file for this client process for Part B. (You can set this argument to any value during Part A.)
    // - `nakamoto_config_path`: The path to the config folder for the bin_nakamoto process. For example, `./tests/nakamoto_config1`. Your program should read the 3 files in the config folder (`BlockTree.json`, `Config.json`, `TxPool.json`) for initializing bin_nakamoto.
    // - `nakamoto_seccomp_path`: The path to the seccomp file for the bin_nakamoto process for Part B. (You can set this argument to any value during Part A.)
    // - `wallet_config_path`: The path to the config file for the bin_wallet process. For example, `./tests/_secrets/Walley.A.json`. Your program should read the file for initializing bin_wallet.
    // - `wallet_seccomp_path`: The path to the seccomp file for the bin_wallet process for Part B. (You can set this argument to any value during Part A.)
    // - [`bot_command_path`]: *Optional* argument. The path to the file or named pipe for the bot commands. If this argument is provided, your program should read commands line-by-line from the file.
    //                         an example file of the bot commands can be found at `./tests/_bots/botA-0.jsonl`. You can also look at `run_four.sh` for an example of using the named pipe version of this argument.
    //                         The bot commands are executed by the client in the order they are read from the file or the named pipe. 
    //                         The bot commands should be executed in a separate thread so that the UI thread can still be responsive.
    // Please fill in the blank

    let args: Vec<String> = std::env::args().collect();
    let num_args = args.len();

    let client_seccomp_path = std::env::args().nth(1).expect("Please specify client seccomp path");
    let nakamoto_config_path = std::env::args().nth(2).expect("Please specify nakamoto config path");
    let nakamoto_seccomp_path = std::env::args().nth(3).expect("Please specify nakamoto seccomp path");
    let wallet_config_path = std::env::args().nth(4).expect("Please specify wallet config path");
    let wallet_seccomp_path = std::env::args().nth(5).expect("Please specify wallet seccomp path");

    // - Create bin_nakamoto process:  Command::new("./target/debug/bin_nakamoto")...
    let nakamoto_child = Command::new("./target/debug/bin_nakamoto").arg(nakamoto_seccomp_path)
    .stdin(Stdio::piped())
    .stdout(Stdio::piped())
    .spawn()
    .expect("Failed to execute bin_nakamoto as child process");

    // - Create bin_wallet process:  Command::new("./target/debug/bin_wallet")...
    let wallet_child = Command::new("./target/debug/bin_wallet").arg(wallet_seccomp_path)
    .stdin(Stdio::piped())
    .stdout(Stdio::piped())
    .spawn()
    .expect("Failed to execute bin_wallet as child process");

    // - Get stdin and stdout of those processes
    let nakamoto_child_stdout = nakamoto_child.stdout.expect("Failed to get wallet_child stdout");
    let nakamoto_child_stdin = nakamoto_child.stdin.expect("Failed to get wallet_child stdin");
    let nakamoto_reader = BufReader::new(nakamoto_child_stdout);
    let mut nakamoto_writer = BufWriter::new(nakamoto_child_stdin);

    let wallet_child_stdout = wallet_child.stdout.expect("Failed to get wallet_child stdout");
    let wallet_child_stdin = wallet_child.stdin.expect("Failed to get wallet_child stdin");
    let wallet_reader = BufReader::new(wallet_child_stdout);
    let mut wallet_writer = BufWriter::new(wallet_child_stdin);


    // - Create buffer readers if necessary


    // - Send initialization requests to bin_nakamoto and bin_wallet

    //No idea if this is the right place to get the input, or if this is even the input. 
    //For now this implementation only sends the first line.
    /* 
    let wallet_input_file = File::open(wallet_config_path).unwrap();
    let wallet_input_reader = BufReader::new(wallet_input_file);
    if let Some(Ok(wallet_init_msg)) = wallet_input_reader.lines().next() {
        wallet_writer.write(wallet_init_msg.as_bytes());
    }
    */
    let wallet_init_msg = fs::read_to_string(wallet_config_path).expect("Failed to read wallet.json");
    let wallet_init_msg_serialised = serde_json::to_string(&IPCMessageReqWallet::Initialize(wallet_init_msg)).unwrap();
    wallet_writer.write_all(wallet_init_msg_serialised.as_bytes());

    let mut nakamoto_config_configpath = nakamoto_config_path;
    nakamoto_config_configpath.push_str("/Config.json");
    let mut nakamoto_config_blocktreepath = nakamoto_config_path;
    nakamoto_config_blocktreepath.push_str("/BlockTree.json");
    let mut nakamoto_config_txpoolpath = nakamoto_config_path;
    nakamoto_config_txpoolpath.push_str("/TxPool.json");

    let nakamoto_init_config_msg = fs::read_to_string(nakamoto_config_configpath).expect("Failed to read config.json");
    let nakamoto_init_blocktree_msg = fs::read_to_string(nakamoto_config_blocktreepath).expect("Failed to read blocktree.json");
    let nakamoto_init_txpool_msg = fs::read_to_string(nakamoto_config_txpoolpath).expect("Failed to read txpool.json");
    let nakamoto_init_msg_serialised = serde_json::to_string(
        &IPCMessageReqNakamoto::Initialize(nakamoto_init_blocktree_msg, nakamoto_init_txpool_msg, nakamoto_init_config_msg)).unwrap();
    nakamoto_writer.write_all(nakamoto_init_msg_serialised.as_bytes());

    // Please fill in the blank
    // sandboxing the bin_client (For part B). Leave it blank for part A.
    

    let user_name: String;
    let user_id: String;
    // Please fill in the blank
    // Read the user info from wallet
    let mut wallet_reply = String::new();
    wallet_reader.read_line(&mut wallet_reply).expect("Help how did getting wallet data fail");
    assert!(wallet_reply == serde_json::to_string(&IPCMessageRespWallet::Initialized).unwrap(), "Help how did getting wallet data get the wrong thing");
    wallet_reply = "".to_string();
    let wallet_req = serde_json::to_string(&IPCMessageReqWallet::GetUserInfo).unwrap();
    wallet_writer.write_all(wallet_req.as_bytes());
    wallet_reader.read_line(&mut wallet_reply).expect("Help how did getting wallet data on the second take??");
    let parsed_input : IPCMessageRespWallet = serde_json::from_str(wallet_reply.as_str()).unwrap(); 
    match parsed_input {
        IPCMessageRespWallet::UserInfo(x, y) => {
            user_name = x;
            user_id = y;
        }
        _ => return, //Terminate if its invalid
    }

    // Create the Terminal UI app
    let app_arc = Arc::new(Mutex::new(app::App::new(
        user_name.clone(), 
        user_id.clone(), 
        "".to_string(), 
        format!("SEND $100   // By {}", user_name))));


    // An enclosure func to generate signing requests when creating new transactions. 
    let create_sign_req = |sender: String, receiver: String, message: String| {
        let timestamped_message = format!("{}   // {}", message, SystemTime::now().duration_since(SystemTime::UNIX_EPOCH).unwrap().as_millis());
        let sign_req = IPCMessageReqWallet::SignRequest(serde_json::to_string(&(sender, receiver, timestamped_message)).unwrap());
        let mut sign_req_str = serde_json::to_string(&sign_req).unwrap();
        sign_req_str.push('\n');
        return sign_req_str;
    };


    if std::env::args().len() != 6 {
        let bot_command_path = std::env::args().nth(6).expect("In what universe did you see this");
        // Then there must be 7 arguments provided. The last argument is the bot commands path
        // Please fill in the blank
        // Create a thread to read the bot commands from `bot_command_path`, execute those commands and update the UI
        // Notice that the `SleepMs(1000)` doesn't mean that the all threads in the whole process should sleep for 1000ms. It means that 
        // The next bot command that fakes the user interaction should be processed 1000ms later. 
        // It should not block the execution of any other threads or the main thread.

        let bot_command_file = File::open(bot_command_path).expect("failed to open bot_cmd_file");
        let bot_command_reader = BufReader::new(bot_command_file);
        thread::spawn(|| {
            for bot_line in  bot_command_reader.lines() {
                let bot_line = bot_line.expect("failed to read line");
                let parsed_bot_cmd : BotCommand = serde_json::from_str(bot_line.as_str()).unwrap(); 
                match parsed_bot_cmd {
                    BotCommand::Send(receiver_user_id, transaction_message) => {
                        let request = create_sign_req(user_id, receiver_user_id, transaction_message);
                        //Add to Tx Pool
                    }
                    BotCommand::SleepMs(sleeptime) => {
                        thread::sleep(Duration::from_millis(sleeptime));
                        //good night
                    }
                    _ => {
                        //Do nth
                    }
                }    
            }
        });
    }


    // Please fill in the blank
    // - Spawn threads to read/write from/to bin_nakamoto/bin_wallet. (Through their piped stdin and stdout)
    // - You should request for status update from bin_nakamoto periodically (every 500ms at least) to update the App (UI struct) accordingly.
    // - You can also create threads to read from stderr of bin_nakamoto/bin_wallet and add those lines to the UI (app.stderr_log) for easier debugging.
    
<<<<<<< HEAD
    
=======
    let bin_wallet_stdin_p = Arc::new(Mutex::new(wallet_child_stdin));
    let nakamoto_stdin_p = Arc::new(Mutex::new(nakamoto_child_stdin));
        
>>>>>>> 4ff494a8

    // UI thread. Modify it to suit your needs. 
    let app_ui_ref = app_arc.clone();
    let bin_wallet_stdin_p_cloned = bin_wallet_stdin_p.clone();
    let nakamoto_stdin_p_cloned = nakamoto_stdin_p.clone();
    let handle_ui = thread::spawn(move || {
        let tick_rate = Duration::from_millis(200);
        if NO_UI_DEBUG_NODE {
            // If app_ui.should_quit is set to true, the UI thread will exit.
            loop {
                if app_ui_ref.lock().unwrap().should_quit {
                    break;
                }
                // sleep for 500ms
                thread::sleep(Duration::from_millis(500));
            }
            return;
        }
        let ui_loop = || -> Result<(), io::Error> {
            // setup terminal
            enable_raw_mode()?;
            let mut stdout = io::stdout();
            execute!(stdout, EnterAlternateScreen, EnableMouseCapture)?;
            let backend = CrosstermBackend::new(stdout);
            let mut terminal = Terminal::new(backend)?;

            let mut last_tick = Instant::now();
            loop {
                terminal.draw(|f| {
                    app_ui_ref.lock().unwrap().draw(f)
                })?;

                let timeout = tick_rate
                    .checked_sub(last_tick.elapsed())
                    .unwrap_or_else(|| Duration::from_millis(100));
                
                if crossterm::event::poll(timeout)? {
                    let input = event::read()?.into();
                    let mut app = app_ui_ref.lock().unwrap();
                    match input {
                        Input { key: Key::Esc, .. } => {app.on_quit();}
                        Input { key: Key::Down, .. } => {app.on_down()}
                        Input { key: Key::Up, .. } => {app.on_up()},
                        Input { key: Key::Enter, .. } => {
                            if !app.are_inputs_valid {
                                app.client_log("Invalid inputs! Cannot create Tx.".to_string());
                            } else {
                                let (sender, receiver, message) = app.on_enter();
                                let sign_req_str = create_sign_req(sender, receiver, message);
                                bin_wallet_stdin_p_cloned.lock().unwrap().write_all(sign_req_str.as_bytes()).unwrap();
                            }
                        }
                        // on control + s, request Nakamoto to serialize its state
                        Input { key: Key::Char('s'), ctrl: true, .. } => {
                            let serialize_req = IPCMessageReqNakamoto::RequestStateSerialization;
                            let mut nakamoto_stdin = nakamoto_stdin_p_cloned.lock().unwrap();
                            let mut to_send = serde_json::to_string(&serialize_req).unwrap();
                            to_send.push_str("\n");
                            nakamoto_stdin.write_all(to_send.as_bytes()).unwrap();
                        }
                        input => {
                            app.on_textarea_input(input);
                        }
                    }
                }

                let mut app = app_ui_ref.lock().unwrap();
                if last_tick.elapsed() >= tick_rate {
                    app.on_tick();
                    last_tick = Instant::now();
                }
                if app.should_quit {
                    break;
                }
            }
            // restore terminal
            disable_raw_mode()?;
            execute!(
                terminal.backend_mut(),
                LeaveAlternateScreen,
                DisableMouseCapture
            )?;
            terminal.show_cursor()?;
            Ok(())
        };
        ui_loop().unwrap();
    }); 
    handle_ui.join().unwrap();
    
    eprintln!("--- Sending \"Quit\" command...");
    nakamoto_stdin_p.lock().unwrap().write_all("\"Quit\"\n".as_bytes()).unwrap();
    bin_wallet_stdin_p.lock().unwrap().write_all("\"Quit\"\n".as_bytes()).unwrap();

    // Please fill in the blank
    // Wait for the IPC threads to finish
    

    let ecode1 = nakamoto_process.wait().expect("failed to wait on child nakamoto");
    eprintln!("--- nakamoto ecode: {}", ecode1);

    let ecode2 = bin_wallet_process.wait().expect("failed to wait on child bin_wallet");
    eprintln!("--- bin_wallet ecode: {}", ecode2);

}

<|MERGE_RESOLUTION|>--- conflicted
+++ resolved
@@ -221,8 +221,8 @@
         user_name.clone(), 
         user_id.clone(), 
         "".to_string(), 
-        format!("SEND $100   // By {}", user_name))));
-
+        format!("SEND $100   // By {}", user_name)))
+    );
 
     // An enclosure func to generate signing requests when creating new transactions. 
     let create_sign_req = |sender: String, receiver: String, message: String| {
@@ -272,13 +272,10 @@
     // - You should request for status update from bin_nakamoto periodically (every 500ms at least) to update the App (UI struct) accordingly.
     // - You can also create threads to read from stderr of bin_nakamoto/bin_wallet and add those lines to the UI (app.stderr_log) for easier debugging.
     
-<<<<<<< HEAD
-    
-=======
+    
+    
     let bin_wallet_stdin_p = Arc::new(Mutex::new(wallet_child_stdin));
     let nakamoto_stdin_p = Arc::new(Mutex::new(nakamoto_child_stdin));
-        
->>>>>>> 4ff494a8
 
     // UI thread. Modify it to suit your needs. 
     let app_ui_ref = app_arc.clone();
