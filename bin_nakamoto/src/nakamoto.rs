// This file is part of the project for the module CS3235 by Prateek 
// Copyright 2023 Ruishi Li, Bo Wang, and Prateek Saxena.
// Please do not distribute.

// This file implements the Nakamoto struct, related data structs and methods.
// The Nakamoto leverages lib_chain, lib_miner, lib_tx_pool and lib_network to implement the Nakamoto consensus algorithm.
// You can see detailed instructions in the comments below.

use core::time;
use std::sync::mpsc::Sender;
use std::{thread, time::Duration};
use std::sync::{Arc, Mutex, RwLock};
use serde::{Deserialize, Serialize};
use lib_chain::block::{BlockTree, Puzzle, Transactions, MerkleTree, BlockNode, BlockNodeHeader, Transaction, BlockId, TxId};
use lib_miner::miner::{Miner, PuzzleSolution};
use lib_tx_pool::pool::TxPool;
use lib_network::p2pnetwork::{P2PNetwork};
use lib_network::netchannel::{NetAddress};
use std::collections::{HashMap, BTreeMap};
use std::time::{SystemTime, UNIX_EPOCH};

type UserId = String;

/// The struct to represent configuration of the Nakamoto instance.
/// The configuration does not contain any user information. The Nakamoto algorithm is user-independent.
/// The configuration sets information about neighboring nodes, miner, block creation, etc.
#[derive(Serialize, Deserialize, Debug, Clone)] 
pub struct Config {
    /// the list of addresses of neighboring nodes
    pub neighbors: Vec<NetAddress>,
    /// the address of this node
    pub addr: NetAddress,
    /// the number of threads used to mine a new block (for miner)
    pub miner_thread_count: u16,
    /// the length of the nonce string (for miner)
    pub nonce_len: u16,
    // difficulty to mine a new block (for miner)
    pub difficulty_leading_zero_len: u16,
    // difficulty to accept a new block (for verifying the block)
    pub difficulty_leading_zero_len_acc: u16,
    // the seed for the miner thread 0 (for miner)
    pub miner_thread_0_seed: u64,
    // the reward receiver (for mined blocks)
    pub mining_reward_receiver: UserId,
    // the max number of transactions in one block (for creating a new block)
    pub max_tx_in_one_block: u16
}


/// Create a puzzle for the miner given a chain and a tx pool (as smart pointers). 
/// It returns the puzzle (serialization of the Puzzle struct) and the corresponding incomplete block (nonce and block_id not filled)
fn create_puzzle(chain_p: Arc<Mutex<BlockTree>>, tx_pool_p: Arc<Mutex<TxPool>>, tx_count: u16, reward_receiver: UserId) -> (String, BlockNode) {
    // Please fill in the blank
    // Filter transactions from tx_pool and get the last node of the longest chain.
    // tx_count corresponds to max_count of filter_txs in TxPool

    let tx_pool = tx_pool_p.lock().unwrap();
    let block_chain = chain_p.lock().unwrap();
    let mut unfinalised_tx: Vec<Transaction>;

    // Loop for every 0.5secs to see if there is any new transaction
    loop {
        let mut excluding_tx: Vec<Transaction> = Vec::new();
        
        // Get blocks that are already finalised 
        for tx_id in block_chain.finalized_tx_ids.iter() {
            let tx = tx_pool.pool_tx_map[tx_id].clone();
            excluding_tx.push(tx);
        }

        // Get blocks that are already removed from the pool
        for tx_id in tx_pool.removed_tx_ids.iter() {
            let tx = tx_pool.pool_tx_map[tx_id].clone();
            excluding_tx.push(tx);
        }

        // Get the transactions that are not included in finalised blocks or are already removed in tx_pool
        unfinalised_tx = tx_pool.filter_tx(tx_count, &excluding_tx);

        if unfinalised_tx.len() > 0 {
            break;
        } else {
            thread::sleep(time::Duration::from_millis(500));
        }
    }

    // Create the blocknode
    let (merkle_root, merkle_tree) = MerkleTree::create_merkle_tree(unfinalised_tx.clone());
    let new_transactions = Transactions {
        merkle_tree,
        transactions: unfinalised_tx.clone(),
    };
    let new_blocknode_header = BlockNodeHeader {
        parent: block_chain.working_block_id.to_string(),
        merkle_root: merkle_root.to_string(),
        timestamp: SystemTime::now().duration_since(UNIX_EPOCH).unwrap().as_secs(),
        block_id: String::new(),
        nonce: String::new(),
        reward_receiver: reward_receiver.to_string(),
    };
    let new_blocknode = BlockNode {
        header: new_blocknode_header,
        transactions_block: new_transactions,
    };
    
    // Create the puzzle
    let new_puzzle = Puzzle {
        parent: block_chain.working_block_id.to_string(),
        merkle_root: merkle_root.to_string(),
        reward_receiver: reward_receiver.to_string(),
    };
    let new_puzzle_json = serde_json::to_string(&new_puzzle).unwrap();

    (new_puzzle_json, new_blocknode)

}

/// The struct to represent the Nakamoto instance.
/// The Nakamoto instance contains the chain, the miner, the network and the tx pool as smart pointers.
/// It also contains a FIFO channel for sending transactions to the Blockchain
#[derive(Clone)] 
pub struct Nakamoto {
    /// the chain (BlockTree)
    pub chain_p: Arc<Mutex<BlockTree>>,
    /// the miner
    pub miner_p: Arc<Mutex<Miner>>,
    /// the p2pnetwork
    pub network_p: Arc<Mutex<P2PNetwork>>,
    /// the transaction pool
    pub tx_pool_p: Arc<Mutex<TxPool>>,
    /// the FIFO channel for sending transactions to the Blockchain
    trans_tx: Sender<Transaction>
}

impl Nakamoto {

    /// A function to send notification messages to stdout (For debugging purpose only)
    pub fn stdout_notify(msg: String) {
        let msg = HashMap::from([("Notify".to_string(), msg.clone())]);
        println!("{}", serde_json::to_string(&msg).unwrap());
    }

    /// Create a Nakamoto instance given the serialized chain, tx pool and config as three json strings.
    pub fn create_nakamoto (chain_str: String, tx_pool_str: String, config_str: String) -> Nakamoto {
        // Please fill in the blank
        // Deserialize the config from the given json string.
        // Deserialize the chain and the tx pool from the given json strings.
        // Create the miner and the network according to the config.
        // Start necessary threads that read from and write to FIFO channels provided by the network.
        // Start necessary thread(s) to control the miner.
        // Return the Nakamoto instance that holds pointers to the chain, the miner, the network and the tx pool.

        let user_config: Config = serde_json::from_str(&config_str.as_str()).unwrap(); 
        let user_chain: BlockTree = serde_json::from_str(&chain_str.as_str()).unwrap();
        let user_txPool: TxPool = serde_json::from_str(&tx_pool_str.as_str()).unwrap();
        let user_miner: Miner = Miner::new_with_params(user_config.miner_thread_count, user_config.difficulty_leading_zero_len);
 
        let cancellation_token = Arc::new(RwLock::new(false));
        let (network_p, block_rx, trans_rx, block_tx, trans_tx, blockid_tx)
             = P2PNetwork::create(user_config.addr, user_config.neighbors);

        let chain_p = Arc::new(Mutex::new(user_chain));
        let miner_p = Arc::new(Mutex::new(user_miner)); 
        let tx_pool_p  = Arc::new(Mutex::new(user_txPool));

        let nakamoto = Nakamoto { chain_p, miner_p, network_p, tx_pool_p, trans_tx };

        let chain_p_block = Arc::clone(&nakamoto.chain_p);
        let tx_pool_p_block = Arc::clone(&nakamoto.tx_pool_p);
        let block_tx_block = block_tx.clone();
        // when receiving a block
        thread::spawn(move || {
            loop {
                // recv_timeout will get an error every 10 seconds when nothing is received
                let block_result = block_rx.recv_timeout(Duration::from_secs(10));
                
                match block_result {
                    Ok(block) => { 
                        // if the block already exists in our block tree, do not broadcast?
                        let has_existing_block_result = chain_p_block.lock().unwrap().get_block(block.header.block_id.to_string());
                        match has_existing_block_result {
                            Some(_) => { continue; },
                            None => { },
                        }

                        // get the last finalized block for removing finalized transactions
                        let last_finalized_block_id = &chain_p_block.lock().unwrap().finalized_block_id;
                        
                        // add block to the blocktree, broadcasts block
<<<<<<< HEAD
                        let mut bt = chain_p.lock().unwrap();
                        let initial_working_block = bt.working_block_id;
                        bt.add_block(block.clone(), user_config.difficulty_leading_zero_len);
                        let cur_working_block = bt.working_block_id;
                        if(initial_working_block != cur_working_block) {
                            let cancellation_token_clone = cancellation_token.clone();
                            *cancellation_token_clone.write().unwrap() = true;
                        }

                        block_tx_block.send(block.clone());
=======
                        chain_p_block.lock().unwrap().add_block(block.clone(), user_config.difficulty_leading_zero_len);
                        block_tx_block.send(block.clone()).unwrap(); //possible err?
>>>>>>> 4ff494a8
                        
                        // Do I need to remove transactions (belonging to finalised block) on tx_pool? yes
                        let newly_finalized_blocks = chain_p_block.lock().unwrap().get_finalized_blocks_since(last_finalized_block_id.to_string());
                        tx_pool_p_block.lock().unwrap().remove_txs_from_finalized_blocks(&newly_finalized_blocks);
                    },
                    Err(_) => { continue; },
                }
            }
        });

        let mut nakamoto_clone = nakamoto.clone();
        // when receiving a transaction
        thread::spawn(move || {
            loop {
                // recv_timeout will get an error every 10 seconds when nothing is received
                let tx_result = trans_rx.recv_timeout(Duration::from_secs(10));
                match tx_result {
                    Ok(tx) => {
                        // if the transaction already exists in our tx_pool, do not broadcast?
                        let has_existing_tx = nakamoto_clone.tx_pool_p.lock().unwrap().pool_tx_ids.contains(&tx.sig);
                        if has_existing_tx {
                            continue;
                        }

                        nakamoto_clone.publish_tx(tx);
                    }
                    Err(_) => { continue; }
                }
            }
        });

        let miner_p_puzzle = Arc::clone(&nakamoto.miner_p);
        let chain_p_puzzle = Arc::clone(&nakamoto.chain_p);
        let tx_pool_p_puzzle = Arc::clone(&nakamoto.tx_pool_p);
        let block_tx_puzzle = block_tx.clone();

        // create a miner to solve puzzle
        let _miner_thread = thread::spawn(move || {
            loop {
                // constantly creates a puzzle from tx pool
                let (puzzle_json, mut block) = create_puzzle(chain_p_puzzle.clone(), tx_pool_p_puzzle.clone(), user_config.max_tx_in_one_block, user_config.mining_reward_receiver.to_string());
                let cancellation_token_clone = cancellation_token.clone();
                let solution = Miner::solve_puzzle(
                    miner_p_puzzle.clone(), 
                    puzzle_json.to_string(), 
                    user_config.nonce_len, 
                    user_config.difficulty_leading_zero_len, 
                    user_config.miner_thread_count, 
                    user_config.miner_thread_0_seed, 
                    cancellation_token.clone()
                );
                match solution {
                    Some(PuzzleSolution { puzzle, nonce, hash }) => {
                        //solution found, update the block and broadcast
                        println!("Solution Found! HASH: {}\nNONCE: {}\nPUZZLE: {}", hash, nonce, puzzle);

                        block.header.block_id = hash;
                        block.header.nonce = nonce;
                        block_tx_puzzle.send(block).unwrap();
                    },
                    None => {println!("Solution found by another miner");}
                };
                *cancellation_token_clone.write().unwrap() = false; //set cancellation token back to false to solve next puzzle
            }
        });

        nakamoto
    }

    /// Get the status of the network as a dictionary of strings. For debugging purpose.
    pub fn get_network_status(&self) -> BTreeMap<String, String> {
        self.network_p.lock().unwrap().get_status()
    }

    /// Get the status of the chain as a dictionary of strings. For debugging purpose.
    pub fn get_chain_status(&self) -> BTreeMap<String, String> {
        self.chain_p.lock().unwrap().get_status()
    }

    /// Get the status of the transaction pool as a dictionary of strings. For debugging purpose.
    pub fn get_txpool_status(&self) -> BTreeMap<String, String> {
        self.tx_pool_p.lock().unwrap().get_status()
    }

    /// Get the status of the miner as a dictionary of strings. For debugging purpose.
    pub fn get_miner_status(&self) -> BTreeMap<String, String> {
        self.miner_p.lock().unwrap().get_status()
    }

    /// Publish a transaction to the Blockchain
    pub fn publish_tx(&mut self, transaction: Transaction) -> () {
        // Please fill in the blank
        // Add the transaction to the transaction pool and send it to the broadcast channel
        let is_added = self.tx_pool_p.lock().unwrap().add_tx(transaction.clone());
        if is_added {
            self.trans_tx.send(transaction).unwrap(); //possible err?
        }
    }

    /// Get the serialized chain as a json string. 
    pub fn get_serialized_chain(&self) -> String {
        let chain = self.chain_p.lock().unwrap().clone();
        serde_json::to_string_pretty(&chain).unwrap()
    }

    /// Get the serialized transaction pool as a json string.
    pub fn get_serialized_txpool(&self) -> String {
        let tx_pool = self.tx_pool_p.lock().unwrap().clone();
        serde_json::to_string_pretty(&tx_pool).unwrap()
    }
}
<|MERGE_RESOLUTION|>--- conflicted
+++ resolved
@@ -156,19 +156,23 @@
         let user_miner: Miner = Miner::new_with_params(user_config.miner_thread_count, user_config.difficulty_leading_zero_len);
  
         let cancellation_token = Arc::new(RwLock::new(false));
+        
         let (network_p, block_rx, trans_rx, block_tx, trans_tx, blockid_tx)
              = P2PNetwork::create(user_config.addr, user_config.neighbors);
 
         let chain_p = Arc::new(Mutex::new(user_chain));
         let miner_p = Arc::new(Mutex::new(user_miner)); 
         let tx_pool_p  = Arc::new(Mutex::new(user_txPool));
-
+        
         let nakamoto = Nakamoto { chain_p, miner_p, network_p, tx_pool_p, trans_tx };
 
         let chain_p_block = Arc::clone(&nakamoto.chain_p);
         let tx_pool_p_block = Arc::clone(&nakamoto.tx_pool_p);
         let block_tx_block = block_tx.clone();
+        let chain_p = nakamoto.chain_p.clone();
+
         // when receiving a block
+        let cancellation_token_clone = cancellation_token.clone();
         thread::spawn(move || {
             loop {
                 // recv_timeout will get an error every 10 seconds when nothing is received
@@ -187,21 +191,14 @@
                         let last_finalized_block_id = &chain_p_block.lock().unwrap().finalized_block_id;
                         
                         // add block to the blocktree, broadcasts block
-<<<<<<< HEAD
                         let mut bt = chain_p.lock().unwrap();
-                        let initial_working_block = bt.working_block_id;
+                        let initial_working_block = bt.working_block_id.clone();
                         bt.add_block(block.clone(), user_config.difficulty_leading_zero_len);
-                        let cur_working_block = bt.working_block_id;
-                        if(initial_working_block != cur_working_block) {
-                            let cancellation_token_clone = cancellation_token.clone();
+                        let cur_working_block = bt.working_block_id.clone();
+                        if initial_working_block != cur_working_block {
                             *cancellation_token_clone.write().unwrap() = true;
                         }
-
-                        block_tx_block.send(block.clone());
-=======
-                        chain_p_block.lock().unwrap().add_block(block.clone(), user_config.difficulty_leading_zero_len);
                         block_tx_block.send(block.clone()).unwrap(); //possible err?
->>>>>>> 4ff494a8
                         
                         // Do I need to remove transactions (belonging to finalised block) on tx_pool? yes
                         let newly_finalized_blocks = chain_p_block.lock().unwrap().get_finalized_blocks_since(last_finalized_block_id.to_string());
@@ -227,6 +224,7 @@
                         }
 
                         nakamoto_clone.publish_tx(tx);
+                        
                     }
                     Err(_) => { continue; }
                 }
@@ -239,6 +237,7 @@
         let block_tx_puzzle = block_tx.clone();
 
         // create a miner to solve puzzle
+
         let _miner_thread = thread::spawn(move || {
             loop {
                 // constantly creates a puzzle from tx pool
