// This file is part of the project for the module CS3235 by Prateek 
// Copyright 2023 Ruishi Li, Bo Wang, and Prateek Saxena.
// Please do not distribute.

// This file implements the Nakamoto struct, related data structs and methods.
// The Nakamoto leverages lib_chain, lib_miner, lib_tx_pool and lib_network to implement the Nakamoto consensus algorithm.
// You can see detailed instructions in the comments below.

use core::time;
use std::sync::mpsc::Sender;
use std::{thread, time::Duration};
use std::sync::{Arc, Mutex, RwLock};
use serde::{Deserialize, Serialize};
use lib_chain::block::{BlockTree, Puzzle, Transactions, MerkleTree, BlockNode, BlockNodeHeader, Transaction, BlockId, TxId};
use lib_miner::miner::{Miner, PuzzleSolution};
use lib_tx_pool::pool::TxPool;
use lib_network::p2pnetwork::{P2PNetwork};
use lib_network::netchannel::{NetAddress};
use std::collections::{HashMap, BTreeMap};
use std::time::{SystemTime, UNIX_EPOCH};

type UserId = String;

/// The struct to represent configuration of the Nakamoto instance.
/// The configuration does not contain any user information. The Nakamoto algorithm is user-independent.
/// The configuration sets information about neighboring nodes, miner, block creation, etc.
#[derive(Serialize, Deserialize, Debug, Clone)] 
pub struct Config {
    /// the list of addresses of neighboring nodes
    pub neighbors: Vec<NetAddress>,
    /// the address of this node
    pub addr: NetAddress,
    /// the number of threads used to mine a new block (for miner)
    pub miner_thread_count: u16,
    /// the length of the nonce string (for miner)
    pub nonce_len: u16,
    // difficulty to mine a new block (for miner)
    pub difficulty_leading_zero_len: u16,
    // difficulty to accept a new block (for verifying the block)
    pub difficulty_leading_zero_len_acc: u16,
    // the seed for the miner thread 0 (for miner)
    pub miner_thread_0_seed: u64,
    // the reward receiver (for mined blocks)
    pub mining_reward_receiver: UserId,
    // the max number of transactions in one block (for creating a new block)
    pub max_tx_in_one_block: u16
}


/// Create a puzzle for the miner given a chain and a tx pool (as smart pointers). 
/// It returns the puzzle (serialization of the Puzzle struct) and the corresponding incomplete block (nonce and block_id not filled)
fn create_puzzle(chain_p: Arc<Mutex<BlockTree>>, tx_pool_p: Arc<Mutex<TxPool>>, tx_count: u16, reward_receiver: UserId) -> (String, BlockNode) {
    // Please fill in the blank
    // Filter transactions from tx_pool and get the last node of the longest chain.
    // tx_count corresponds to max_count of filter_txs in TxPool

    let mut unfinalised_tx: Vec<Transaction>;

    // Loop for every 0.5secs to see if there is any new transaction
    loop {
        let mut excluding_tx: Vec<Transaction> = Vec::new();
        
        // Get blocks that are already finalised 
        for tx_id in chain_p.lock().unwrap().finalized_tx_ids.iter() {
            let tx = tx_pool_p.lock().unwrap().pool_tx_map[tx_id].clone();
            excluding_tx.push(tx);
        }

        // Get blocks that are already removed from the pool
        for tx_id in tx_pool_p.lock().unwrap().removed_tx_ids.iter() {
            let tx = tx_pool_p.lock().unwrap().pool_tx_map[tx_id].clone();
            excluding_tx.push(tx);
        }
        // Get the transactions that are not included in finalised blocks or are already removed in tx_pool
        unfinalised_tx = tx_pool_p.lock().unwrap().filter_tx(tx_count, &excluding_tx);

        if unfinalised_tx.len() > 0 {
            break;
        } else {
           // thread::sleep(time::Duration::from_millis(500));
        }
    }

    // Create the blocknode
    let (merkle_root, merkle_tree) = MerkleTree::create_merkle_tree(unfinalised_tx.clone());

    let new_transactions = Transactions {
        merkle_tree,
        transactions: unfinalised_tx.clone(),
    };

    let new_blocknode_header = BlockNodeHeader {
        parent: chain_p.lock().unwrap().working_block_id.to_string(),
        merkle_root: merkle_root.to_string(),
        timestamp: SystemTime::now().duration_since(UNIX_EPOCH).unwrap().as_secs(),
        block_id: String::new(),
        nonce: String::new(),
        reward_receiver: reward_receiver.to_string(),
    };

    let new_blocknode = BlockNode {
        header: new_blocknode_header,
        transactions_block: new_transactions,
    };

    // Create the puzzle
    let new_puzzle = Puzzle {
        parent: chain_p.lock().unwrap().working_block_id.to_string(),
        merkle_root: merkle_root.to_string(),
        reward_receiver: reward_receiver.to_string(),
    };
    let new_puzzle_json = serde_json::to_string(&new_puzzle).unwrap();

    (new_puzzle_json, new_blocknode)



}

/// The struct to represent the Nakamoto instance.
/// The Nakamoto instance contains the chain, the miner, the network and the tx pool as smart pointers.
/// It also contains a FIFO channel for sending transactions to the Blockchain
#[derive(Clone)] 
pub struct Nakamoto {
    /// the chain (BlockTree)
    pub chain_p: Arc<Mutex<BlockTree>>,
    /// the miner
    pub miner_p: Arc<Mutex<Miner>>,
    /// the p2pnetwork
    pub network_p: Arc<Mutex<P2PNetwork>>,
    /// the transaction pool
    pub tx_pool_p: Arc<Mutex<TxPool>>,
    /// the FIFO channel for sending transactions to the Blockchain
    trans_tx: Sender<Transaction>
}

impl Nakamoto {

    /// A function to send notification messages to stdout (For debugging purpose only)
    pub fn stdout_notify(msg: String) {
        let msg = HashMap::from([("Notify".to_string(), msg.clone())]);
        println!("{}", serde_json::to_string(&msg).unwrap());
    }

    /// Create a Nakamoto instance given the serialized chain, tx pool and config as three json strings.
    pub fn create_nakamoto (chain_str: String, tx_pool_str: String, config_str: String) -> Nakamoto {
        // Please fill in the blank
        // Deserialize the config from the given json string.
        // Deserialize the chain and the tx pool from the given json strings.
        // Create the miner and the network according to the config.
        // Start necessary threads that read from and write to FIFO channels provided by the network.
        // Start necessary thread(s) to control the miner.
        // Return the Nakamoto instance that holds pointers to the chain, the miner, the network and the tx pool.

        let user_config: Config = serde_json::from_str(&config_str.as_str()).unwrap(); 
        let user_chain: BlockTree = serde_json::from_str(&chain_str.as_str()).unwrap();
        let user_txPool: TxPool = serde_json::from_str(&tx_pool_str.as_str()).unwrap();
        let user_miner: Miner = Miner::new_with_params(user_config.miner_thread_count, user_config.difficulty_leading_zero_len);
 
        let cancellation_token = Arc::new(RwLock::new(false));
        
        let (network_p, 
            block_rx, 
            trans_rx, 
            block_tx, 
            trans_tx, 
            blockid_tx)
             = P2PNetwork::create(user_config.addr, user_config.neighbors);

        let chain_p = Arc::new(Mutex::new(user_chain));
        let miner_p = Arc::new(Mutex::new(user_miner)); 
        let tx_pool_p  = Arc::new(Mutex::new(user_txPool));
        
        let nakamoto = Nakamoto { chain_p, miner_p, network_p, tx_pool_p, trans_tx };

        let chain_p_block = Arc::clone(&nakamoto.chain_p);
        let tx_pool_p_block = Arc::clone(&nakamoto.tx_pool_p);
        let block_tx_block = block_tx.clone();
        let chain_p = nakamoto.chain_p.clone();

        // when receiving a block
        let cancellation_token_clone = cancellation_token.clone();
        thread::spawn(move || {
            loop {
                // recv_timeout will get an error every 10 seconds when nothing is received
                let block_result = block_rx.recv_timeout(Duration::from_secs(10));
                
                match block_result {
                    Ok(block) => { 
                        // if the block already exists in our block tree, do not broadcast?
                        let has_existing_block_result = chain_p_block.lock().unwrap().get_block(block.header.block_id.to_string());
                        match has_existing_block_result {
                            Some(_) => { continue; },
                            None => { },
                        }

                        // get the last finalized block for removing finalized transactions
                        let last_finalized_block_id = &chain_p_block.lock().unwrap().finalized_block_id;
                        
                        // add block to the blocktree, broadcasts block
                        let initial_working_block = chain_p.lock().unwrap().working_block_id.clone();
                        chain_p.lock().unwrap().add_block(block.clone(), user_config.difficulty_leading_zero_len_acc);
                        block_tx_block.send(block.clone()).unwrap(); //possible err?

                        // if the working block is updated while miner is solving (a new block), restart the miner
                        let cur_working_block = chain_p.lock().unwrap().working_block_id.clone();
                        if initial_working_block != cur_working_block {
                            *cancellation_token_clone.write().unwrap() = true;
                        }
                        
                        // Do I need to remove transactions (belonging to finalised block) on tx_pool? yes
                        let newly_finalized_blocks = chain_p_block.lock().unwrap().get_finalized_blocks_since(last_finalized_block_id.to_string());
                        tx_pool_p_block.lock().unwrap().remove_txs_from_finalized_blocks(&newly_finalized_blocks);
                    },
                    Err(_) => { continue; },
                }
            }
        });

        let mut nakamoto_clone = nakamoto.clone();
        // when receiving a transaction
        thread::spawn(move || {
            loop {
                // recv_timeout will get an error every 10 seconds when nothing is received
                let tx_result = trans_rx.recv_timeout(Duration::from_secs(10));
                match tx_result {
                    Ok(tx) => {
                        // if the transaction already exists in our tx_pool, do not broadcast?
                        let has_existing_tx = nakamoto_clone.tx_pool_p.lock().unwrap().pool_tx_ids.contains(&tx.sig);
                        if has_existing_tx {
                            continue;
                        }

                        nakamoto_clone.publish_tx(tx);
                        
                    }
                    Err(_) => { continue; }
                }
            }
        });

        let miner_p_puzzle = Arc::clone(&nakamoto.miner_p);
        let chain_p_puzzle = Arc::clone(&nakamoto.chain_p);
        let tx_pool_p_puzzle = Arc::clone(&nakamoto.tx_pool_p);
        let block_tx_puzzle = block_tx.clone();

        // create a miner to solve puzzle

        let _miner_thread = thread::spawn(move || {
            loop {
                // constantly creates a puzzle from tx pool
                let (puzzle_json, mut block) = create_puzzle(
                    chain_p_puzzle.clone(), 
                    tx_pool_p_puzzle.clone(), 
                    user_config.max_tx_in_one_block, 
                    user_config.mining_reward_receiver.to_string()
                );

                let cancellation_token_clone = cancellation_token.clone();
                
                let solution = Miner::solve_puzzle(
                    miner_p_puzzle.clone(), 
                    puzzle_json.to_string(), 
                    user_config.nonce_len, 
                    user_config.difficulty_leading_zero_len, 
                    user_config.miner_thread_count, 
                    user_config.miner_thread_0_seed, 
                    cancellation_token.clone()
                );
                match solution {
                    Some(PuzzleSolution {puzzle, nonce, hash }) => {
                        //solution found, update the block and broadcast
<<<<<<< HEAD
                        block.header.block_id = hash;
                        block.header.nonce = nonce;
                        block_tx_puzzle.send(block.clone()).unwrap();
=======
                        //println!("Solution Found! HASH: {}\nNONCE: {}\nPUZZLE: {}", hash, nonce, puzzle);
                        let test = "{\"Notify\":\"Hello from Nakamoto Miner; Solution Found!!!\"}";
                        println!("{}", test);

                        block.header.block_id = hash;
                        block.header.nonce = nonce;
                        block_tx_puzzle.send(block.clone()).unwrap();
                        chain_p_puzzle.lock().unwrap().add_block(block.clone(),user_config.difficulty_leading_zero_len);
>>>>>>> a97ecdca
                    },
                    None => {
                        //println!("Solution found by another miner");
                }
                };
                *cancellation_token_clone.write().unwrap() = false; //set cancellation token back to false to solve next puzzle
            }
        });

        nakamoto
    }

    /// Get the status of the network as a dictionary of strings. For debugging purpose.
    pub fn get_network_status(&self) -> BTreeMap<String, String> {
        self.network_p.lock().unwrap().get_status()
    }

    /// Get the status of the chain as a dictionary of strings. For debugging purpose.
    pub fn get_chain_status(&self) -> BTreeMap<String, String> {
        self.chain_p.lock().unwrap().get_status()
    }

    /// Get the status of the transaction pool as a dictionary of strings. For debugging purpose.
    pub fn get_txpool_status(&self) -> BTreeMap<String, String> {
        self.tx_pool_p.lock().unwrap().get_status()
    }

    /// Get the status of the miner as a dictionary of strings. For debugging purpose.
    pub fn get_miner_status(&self) -> BTreeMap<String, String> {
        self.miner_p.lock().unwrap().get_status()
    }

    /// Publish a transaction to the Blockchain
    pub fn publish_tx(&mut self, transaction: Transaction) -> () {
        // Please fill in the blank
        // Add the transaction to the transaction pool and send it to the broadcast channel
        let is_added = self.tx_pool_p.lock().unwrap().add_tx(transaction.clone());
        if is_added {
            self.trans_tx.send(transaction).unwrap(); //possible err?
        }
    }
    /// Get the serialized chain as a json string. 
    pub fn get_serialized_chain(&self) -> String {
        let chain = self.chain_p.lock().unwrap().clone();
        serde_json::to_string_pretty(&chain).unwrap()
    }

    /// Get the serialized transaction pool as a json string.
    pub fn get_serialized_txpool(&self) -> String {
        let tx_pool = self.tx_pool_p.lock().unwrap().clone();
        serde_json::to_string_pretty(&tx_pool).unwrap()
    }
}<|MERGE_RESOLUTION|>--- conflicted
+++ resolved
@@ -270,11 +270,6 @@
                 match solution {
                     Some(PuzzleSolution {puzzle, nonce, hash }) => {
                         //solution found, update the block and broadcast
-<<<<<<< HEAD
-                        block.header.block_id = hash;
-                        block.header.nonce = nonce;
-                        block_tx_puzzle.send(block.clone()).unwrap();
-=======
                         //println!("Solution Found! HASH: {}\nNONCE: {}\nPUZZLE: {}", hash, nonce, puzzle);
                         let test = "{\"Notify\":\"Hello from Nakamoto Miner; Solution Found!!!\"}";
                         println!("{}", test);
@@ -283,7 +278,6 @@
                         block.header.nonce = nonce;
                         block_tx_puzzle.send(block.clone()).unwrap();
                         chain_p_puzzle.lock().unwrap().add_block(block.clone(),user_config.difficulty_leading_zero_len);
->>>>>>> a97ecdca
                     },
                     None => {
                         //println!("Solution found by another miner");
